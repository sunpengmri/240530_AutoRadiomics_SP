--- conflicted
+++ resolved
@@ -14,308 +14,6 @@
     )
 
 
-<<<<<<< HEAD
-class ConfusionMatrix:
-    def __init__(self, test=None, reference=None):
-
-        self.tp = None
-        self.fp = None
-        self.tn = None
-        self.fn = None
-        self.size = None
-        self.reference_empty = None
-        self.reference_full = None
-        self.test_empty = None
-        self.test_full = None
-        self.set_reference(reference)
-        self.set_test(test)
-
-    def set_test(self, test):
-
-        self.test = test
-        self.reset()
-
-    def set_reference(self, reference):
-
-        self.reference = reference
-        self.reset()
-
-    def reset(self):
-
-        self.tp = None
-        self.fp = None
-        self.tn = None
-        self.fn = None
-        self.size = None
-        self.test_empty = None
-        self.test_full = None
-        self.reference_empty = None
-        self.reference_full = None
-
-    def compute(self):
-
-        if self.test is None or self.reference is None:
-            raise ValueError(
-                "'test' and 'reference' must both be set to compute confusion matrix."
-            )
-
-        assert_shape(self.test, self.reference)
-
-        self.tp = int(((self.test != 0) * (self.reference != 0)).sum())
-        self.fp = int(((self.test != 0) * (self.reference == 0)).sum())
-        self.tn = int(((self.test == 0) * (self.reference == 0)).sum())
-        self.fn = int(((self.test == 0) * (self.reference != 0)).sum())
-        self.size = int(np.prod(self.reference.shape, dtype=np.int64))
-        self.test_empty = not np.any(self.test)
-        self.test_full = np.all(self.test)
-        self.reference_empty = not np.any(self.reference)
-        self.reference_full = np.all(self.reference)
-
-    def get_matrix(self):
-
-        for entry in (self.tp, self.fp, self.tn, self.fn):
-            if entry is None:
-                self.compute()
-                break
-
-        return self.tp, self.fp, self.tn, self.fn
-
-    def get_size(self):
-
-        if self.size is None:
-            self.compute()
-        return self.size
-
-    def get_existence(self):
-
-        for case in (
-            self.test_empty,
-            self.test_full,
-            self.reference_empty,
-            self.reference_full,
-        ):
-            if case is None:
-                self.compute()
-                break
-
-        return (
-            self.test_empty,
-            self.test_full,
-            self.reference_empty,
-            self.reference_full,
-        )
-
-
-# Borrowed from https://github.com/MIC-DKFZ/nnUNet/blob/HEAD/nnunet/evaluation/metrics.py#L141-L175
-def specificity(
-    test=None,
-    reference=None,
-    confusion_matrix=None,
-    nan_for_nonexisting=True,
-    **kwargs,
-):
-    """TN / (TN + FP)"""
-
-    if confusion_matrix is None:
-        confusion_matrix = ConfusionMatrix(test, reference)
-
-    tp, fp, tn, fn = confusion_matrix.get_matrix()
-    (
-        test_empty,
-        test_full,
-        reference_empty,
-        reference_full,
-    ) = confusion_matrix.get_existence()
-
-    if reference_full:
-        if nan_for_nonexisting:
-            return float("NaN")
-        else:
-            return 0.0
-
-    return float(tn / (tn + fp))
-
-
-def sensitivity(
-    test=None,
-    reference=None,
-    confusion_matrix=None,
-    nan_for_nonexisting=True,
-    **kwargs,
-):
-    """TP / (TP + FN)"""
-
-    if confusion_matrix is None:
-        confusion_matrix = ConfusionMatrix(test, reference)
-
-    tp, fp, tn, fn = confusion_matrix.get_matrix()
-    (
-        test_empty,
-        test_full,
-        reference_empty,
-        reference_full,
-    ) = confusion_matrix.get_existence()
-
-    if reference_empty:
-        if nan_for_nonexisting:
-            return float("NaN")
-        else:
-            return 0.0
-
-    return float(tp / (tp + fn))
-
-
-def dice(
-    test=None,
-    reference=None,
-    confusion_matrix=None,
-    nan_for_nonexisting=True,
-    **kwargs,
-):
-    """2TP / (2TP + FP + FN)"""
-
-    if confusion_matrix is None:
-        confusion_matrix = ConfusionMatrix(test, reference)
-
-    tp, fp, tn, fn = confusion_matrix.get_matrix()
-    (
-        test_empty,
-        test_full,
-        reference_empty,
-        reference_full,
-    ) = confusion_matrix.get_existence()
-
-    if test_empty and reference_empty:
-        if nan_for_nonexisting:
-            return float("NaN")
-        else:
-            return 0.0
-
-    return float(2.0 * tp / (2 * tp + fp + fn))
-
-
-def jaccard(
-    test=None,
-    reference=None,
-    confusion_matrix=None,
-    nan_for_nonexisting=True,
-    **kwargs,
-):
-    """TP / (TP + FP + FN)"""
-
-    if confusion_matrix is None:
-        confusion_matrix = ConfusionMatrix(test, reference)
-
-    tp, fp, tn, fn = confusion_matrix.get_matrix()
-    (
-        test_empty,
-        test_full,
-        reference_empty,
-        reference_full,
-    ) = confusion_matrix.get_existence()
-
-    if test_empty and reference_empty:
-        if nan_for_nonexisting:
-            return float("NaN")
-        else:
-            return 0.0
-
-    return float(tp / (tp + fp + fn))
-
-
-# Borrowed from https://github.com/MIC-DKFZ/nnUNet/blob/HEAD/nnunet/evaluation/metrics.py#L141-L175
-def precision(
-    test=None,
-    reference=None,
-    confusion_matrix=None,
-    nan_for_nonexisting=True,
-    **kwargs,
-):
-    """TP / (TP + FP)"""
-
-    if confusion_matrix is None:
-        confusion_matrix = ConfusionMatrix(test, reference)
-
-    tp, fp, tn, fn = confusion_matrix.get_matrix()
-    (
-        test_empty,
-        test_full,
-        reference_empty,
-        reference_full,
-    ) = confusion_matrix.get_existence()
-
-    if test_empty:
-        if nan_for_nonexisting:
-            return float("NaN")
-        else:
-            return 0.0
-
-    return float(tp / (tp + fp))
-
-
-# Borrowed from https://github.com/MIC-DKFZ/nnUNet/blob/HEAD/nnunet/evaluation/metrics.py#L141-L175
-def hausdorff_distance_95(
-    test=None,
-    reference=None,
-    confusion_matrix=None,
-    nan_for_nonexisting=True,
-    voxel_spacing=None,
-    connectivity=1,
-    **kwargs,
-):
-
-    if confusion_matrix is None:
-        confusion_matrix = ConfusionMatrix(test, reference)
-
-    (
-        test_empty,
-        test_full,
-        reference_empty,
-        reference_full,
-    ) = confusion_matrix.get_existence()
-
-    if test_empty or test_full or reference_empty or reference_full:
-        if nan_for_nonexisting:
-            return float("NaN")
-        else:
-            return 0
-
-    test, reference = confusion_matrix.test, confusion_matrix.reference
-
-    return metric.hd95(test, reference, voxel_spacing, connectivity)
-
-
-# Borrowed from https://github.com/MIC-DKFZ/nnUNet/blob/HEAD/nnunet/evaluation/metrics.py#L141-L175
-def avg_surface_distance(
-    test=None,
-    reference=None,
-    confusion_matrix=None,
-    nan_for_nonexisting=True,
-    voxel_spacing=None,
-    connectivity=1,
-    **kwargs,
-):
-
-    if confusion_matrix is None:
-        confusion_matrix = ConfusionMatrix(test, reference)
-
-    (
-        test_empty,
-        test_full,
-        reference_empty,
-        reference_full,
-    ) = confusion_matrix.get_existence()
-
-    if test_empty or test_full or reference_empty or reference_full:
-        if nan_for_nonexisting:
-            return float("NaN")
-        else:
-            return 0
-
-    test, reference = confusion_matrix.test, confusion_matrix.reference
-
-    return metric.asd(test, reference, voxel_spacing, connectivity)
-=======
 def get_medpy_metric(metric_name: str) -> Callable:
     if metric_name == "dice":
         return medpy_metrics.dc
@@ -330,8 +28,7 @@
     elif metric_name == "recall":
         return medpy_metrics.recall
     else:
-        raise ValueError("Unknown metric: {}".format(metric_name))
->>>>>>> 6c20c50a
+        raise ValueError(f"Unknown metric: {metric_name}")
 
 
 def calculate_single_metric(metric_name: str, y_true, y_pred):
