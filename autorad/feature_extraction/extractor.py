import logging
from pathlib import Path

import pandas as pd
import radiomics
from joblib import Parallel, delayed
from radiomics.featureextractor import RadiomicsFeatureExtractor
from tqdm import tqdm

from autorad.config import config
from autorad.config.type_definitions import PathLike
from autorad.data.dataset import ImageDataset
from autorad.utils.utils import set_n_jobs, time_it

log = logging.getLogger(__name__)
# Silence the pyRadiomics logger
logging.getLogger("radiomics").setLevel(logging.WARNING)


class ExtractionRunner:
    def __init__(
        self,
        dataset: ImageDataset,
        feature_set: str = "pyradiomics",
        extraction_params: PathLike = "Baessler_CT.yaml",
        n_jobs: int | None = None,
    ):
        """
        Args:
            dataset: ImageDataset containing image paths, mask paths, and IDs
            feature_set: library to use features from (for now only pyradiomics)
            extraction_params: path to the JSON file containing the extraction
                parameters, or a string containing the name of the file in the
                default extraction parameter directory
                (autorad.config.pyradiomics_params)
            n_jobs: number of parallel jobs to run
        Returns:
            None
        """
        self.dataset = dataset
        self.feature_set = feature_set
        self.extraction_params = self._get_extraction_param_path(
            extraction_params
        )
        log.info(f"Using extraction params from {self.extraction_params}")
        self.n_jobs = set_n_jobs(n_jobs)
        self._initialize_extractor()

    def _get_extraction_param_path(self, extraction_params: PathLike) -> Path:
        default_extraction_param_dir = Path(config.PARAM_DIR)
        if Path(extraction_params).is_file():
            result = Path(extraction_params)
        elif (default_extraction_param_dir / str(extraction_params)).is_file():
            result = default_extraction_param_dir / extraction_params
        else:
            raise ValueError(
                f"Extraction parameter file {extraction_params} not found."
            )
        return result

    def run(self) -> pd.DataFrame:
        """
        Run feature extraction.
        Returns a DataFrame with extracted features merged with data from the
        ImageDataset.df.
        """
        log.info("Extracting features")
        if self.n_jobs is None:
            feature_df = self.get_features()
        else:
            feature_df = self.get_features_parallel()

        # Add all data from ImageDataset.df
        try:
            result = self.dataset.df.merge(
                feature_df, left_index=True, right_index=True
            )
        except ValueError:
            raise ValueError("Error concatenating features and metadata.")

        return result

    def save_config(self):
        """
        Save the extraction parameters to a JSON file. Should I use MLFlow here?
        """
        pass

    def _initialize_extractor(self):
        if self.feature_set == "pyradiomics":
            self.extractor = RadiomicsFeatureExtractor(
                str(self.extraction_params)
            )
        else:
            raise ValueError("Feature set not supported")
        log.info(f"Initialized extractor {self.feature_set}")
        return self

    def get_features_for_single_case(
        self, image_path: PathLike, mask_path: PathLike
    ) -> dict | None:
        """
        Returns:
            feature_series: dict with extracted features
        """
        if not Path(image_path).is_file():
            log.warning(
                f"Image not found. Skipping case... (path={image_path}"
            )
            return None
        if not Path(mask_path).is_file():
            log.warning(f"Mask not found. Skipping case... (path={mask_path}")
            return None
        try:
            feature_dict = self.extractor.execute(
                str(image_path),
                str(mask_path),
            )
        except ValueError:
<<<<<<< HEAD
            log.error(f"Error extracting features for case {id_}")
            raise ValueError(f"Error extracting features for case {id_}")
        # copy all metadata for the case
        feature_series = pd.concat([case, pd.Series(feature_vector)])
=======
            error_msg = f"Error extracting features for image, \
                mask pair {image_path}, {mask_path}"
            log.error(error_msg)
            return None
>>>>>>> 37b6eec4

        return dict(feature_dict)

    @time_it
    def get_features(self) -> pd.DataFrame:
        """
        Run extraction for all cases.
        """
        image_paths = self.dataset.image_paths
        mask_paths = self.dataset.mask_paths
        lst_of_feature_dicts = [
            self.get_features_for_single_case(image_path, mask_path)
            for image_path, mask_path in tqdm(zip(image_paths, mask_paths))
        ]
        feature_df = pd.DataFrame(lst_of_feature_dicts)

        return feature_df

    @time_it
    def get_features_parallel(self) -> pd.DataFrame:
        image_paths = self.dataset.image_paths
        mask_paths = self.dataset.mask_paths
        try:
            with Parallel(n_jobs=self.n_jobs) as parallel:
                list_of_feature_dicts = parallel(
                    delayed(self.get_features_for_single_case)(
                        image_path, mask_path
                    )
                    for image_path, mask_path in zip(image_paths, mask_paths)
                )
        except Exception:
            raise RuntimeError("Multiprocessing failed! :/")
        feature_df = pd.DataFrame(list_of_feature_dicts)
        return feature_df

    def get_pyradiomics_feature_names(self) -> list[str]:
        class_obj = radiomics.featureextractor.getFeatureClasses()
        feature_classes = list(class_obj.keys())
        feature_names = [
            f"{klass}_{name}"
            for klass in feature_classes
            for name in class_obj[klass].getFeatureNames().keys()
        ]
        return feature_names<|MERGE_RESOLUTION|>--- conflicted
+++ resolved
@@ -117,17 +117,10 @@
                 str(mask_path),
             )
         except ValueError:
-<<<<<<< HEAD
-            log.error(f"Error extracting features for case {id_}")
-            raise ValueError(f"Error extracting features for case {id_}")
-        # copy all metadata for the case
-        feature_series = pd.concat([case, pd.Series(feature_vector)])
-=======
             error_msg = f"Error extracting features for image, \
                 mask pair {image_path}, {mask_path}"
             log.error(error_msg)
             return None
->>>>>>> 37b6eec4
 
         return dict(feature_dict)
 
