from __future__ import annotations

import dataclasses
import logging

import pandas as pd
from imblearn.over_sampling import ADASYN, SMOTE, BorderlineSMOTE
from sklearn.pipeline import Pipeline
from sklearn.preprocessing import MinMaxScaler

from autorad.config import config
from autorad.data.dataset import TrainingData, TrainingInput, TrainingLabels
from autorad.feature_selection.selector import create_feature_selector

log = logging.getLogger(__name__)


def get_not_none_kwargs(**kwargs):
    return {k: v for k, v in kwargs.items() if v is not None}


class Preprocessor:
    def __init__(
        self,
        normalize: bool = True,
        feature_selection_method: str | None = None,
        n_features: int | None = None,
        oversampling_method: str | None = None,
        random_state: int = config.SEED,
    ):
        """Performs preprocessing, including:
        1. normalization
        2. feature selection
        3. oversampling

        Args:
            normalize: whether to normalize to range (0, 1)
            feature_selection_method: algorithm to select key features,
                if None, select all features
            n_features: number of features to select, only applicable to selected
                feature selection methods (see feature_selection.selector)
            oversampling_method: minority class oversampling method,
                if None, no oversampling
            random_state: seed
        """
        self.normalize = normalize
        self.feature_selection_method = feature_selection_method
        self.n_features = n_features
        self.oversampling_method = oversampling_method
        self.random_state = random_state
        self.pipeline = self._build_pipeline()
        self.selected_features = None

    def transform(self, X: pd.DataFrame):
        result_array = self.pipeline.transform(X)
        result_df = pd.DataFrame(result_array, columns=self.selected_features)
        return result_df

    def fit_transform(self, data: TrainingData):
        # copy data
        _data = dataclasses.replace(data)
        X, y = _data.X, _data.y
        result_X = {}
        result_y = {}
        all_features = X.train.columns.tolist()
        X_train_trans, y_train_trans = self.pipeline.fit_transform(
            X.train, y.train
        )
        self.selected_features = self.pipeline["select"].selected_features(
            column_names=all_features
        )
        result_X["train"] = pd.DataFrame(
            X_train_trans, columns=self.selected_features
        )
        result_y["train"] = pd.Series(y_train_trans)
        X_test_trans = self.pipeline.transform(X.test)
        result_X["test"] = pd.DataFrame(
            X_test_trans, columns=self.selected_features
        )
        result_y["test"] = y.test
        if X.val is not None:
            X_val_trans = self.pipeline.transform(X.val)
            result_X["val"] = pd.DataFrame(
                X_val_trans, columns=self.selected_features
            )
            result_y["val"] = y.val
        if X.train_folds is not None and X.val_folds is not None:
            (
                result_X["train_folds"],
                result_y["train_folds"],
                result_X["val_folds"],
                result_y["val_folds"],
            ) = self._fit_transform_cv_folds(_data)
        _data._X_preprocessed = TrainingInput(**result_X)
        _data._y_preprocessed = TrainingLabels(**result_y)
        return _data

    def _fit_transform_cv_folds(
        self, data: TrainingData
    ) -> tuple[
        list[pd.DataFrame],
        list[pd.Series],
        list[pd.DataFrame],
        list[pd.Series],
    ]:
        if (
            data.X.train_folds is None
            or data.y.train_folds is None
            or data.X.val_folds is None
            or data.y.val_folds is None
        ):
            raise AttributeError("Folds are not set")
        (
            result_X_train_folds,
            result_y_train_folds,
            result_X_val_folds,
            result_y_val_folds,
        ) = ([], [], [], [])
        for X_train, y_train, X_val in zip(
            data.X.train_folds,
            data.y.train_folds,
            data.X.val_folds,
        ):
            cv_pipeline = self._build_pipeline()
            all_features = X_train.columns.tolist()
            result_X_train, result_y_train = cv_pipeline.fit_transform(
                X_train, y_train
            )
            selected_features = cv_pipeline["select"].selected_features(
                column_names=all_features
            )
            result_X_val = cv_pipeline.transform(X_val)
            result_df_X_train = pd.DataFrame(
                result_X_train, columns=selected_features
            )
            result_df_X_val = pd.DataFrame(
                result_X_val, columns=selected_features
            )
            result_X_train_folds.append(result_df_X_train)
            result_y_train_folds.append(pd.Series(result_y_train))
            result_X_val_folds.append(result_df_X_val)
        result_y_val_folds = data.y.val_folds
        return (
            result_X_train_folds,
            result_y_train_folds,
            result_X_val_folds,
            result_y_val_folds,
        )

    def _build_pipeline(self):
        steps = []
        if self.normalize:
            steps.append(("normalize", MinMaxWrapper()))
        if self.feature_selection_method is not None:
            steps.append(
                (
                    "select",
                    create_feature_selector(
                        method=self.feature_selection_method,
                        **get_not_none_kwargs(n_features=self.n_features),
                    ),
                )
            )
        if self.oversampling_method is not None:
            steps.append(
                (
                    "balance",
                    create_oversampling_model(
                        method=self.oversampling_method,
                        random_state=self.random_state,
                    ),
                )
            )
        pipeline = Pipeline(steps)
        return pipeline


def create_oversampling_model(method: str, random_state: int = config.SEED):
    if method is None:
        return None
    if method == "ADASYN":
        return ADASYNWrapper(random_state=random_state)
    elif method == "SMOTE":
        return SMOTEWrapper(random_state=random_state)
    elif method == "BorderlineSMOTE":
        return BorderlineSMOTEWrapper(
            random_state=random_state, kind="borderline1"
        )
    raise ValueError(f"Unknown oversampling method: {method}")


class MinMaxWrapper(MinMaxScaler):
<<<<<<< HEAD
    def transform(self, X, y=None):
        return super().transform(X), y

    def fit_transform(self, X, y=None):
        self.fit(X)
        return self.transform(X, y)
=======
    def fit_transform(self, X, y=None):
        self.fit(X)
        return super().transform(X), y

    def transform(self, X, y=None):
        return super().transform(X), y
>>>>>>> 426a7316


class ADASYNWrapper(ADASYN):
    def __init__(self, random_state=config.SEED):
        super().__init__(random_state=random_state)

    def fit_transform(self, data, *args):
        return super().fit_resample(*data)

    def transform(self, X):
        log.debug("ADASYN does nothing on .transform()...")
        return X


class SMOTEWrapper(SMOTE):
    def __init__(self, random_state=config.SEED):
        super().__init__(random_state=random_state)

    def fit_transform(self, data, *args):
        return super().fit_resample(*data)

    def transform(self, X):
        log.debug("SMOTE does nothing on .transform()...")
        return X


class BorderlineSMOTEWrapper(BorderlineSMOTE):
    def __init__(self, kind="borderline-1", random_state=config.SEED):
        super().__init__(kind=kind, random_state=random_state)

    def fit_transform(self, data, *args):
        return super().fit_resample(*data)

    def transform(self, X):
        log.debug("BorderlineSMOTE does nothing on .transform()...")
        return X<|MERGE_RESOLUTION|>--- conflicted
+++ resolved
@@ -190,21 +190,12 @@
 
 
 class MinMaxWrapper(MinMaxScaler):
-<<<<<<< HEAD
-    def transform(self, X, y=None):
-        return super().transform(X), y
-
-    def fit_transform(self, X, y=None):
-        self.fit(X)
-        return self.transform(X, y)
-=======
     def fit_transform(self, X, y=None):
         self.fit(X)
         return super().transform(X), y
 
     def transform(self, X, y=None):
         return super().transform(X), y
->>>>>>> 426a7316
 
 
 class ADASYNWrapper(ADASYN):
