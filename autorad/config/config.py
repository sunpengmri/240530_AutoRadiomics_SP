--- conflicted
+++ resolved
@@ -55,12 +55,8 @@
 
 SEED = 123
 
-<<<<<<< HEAD
 MONAI_DATA_DIR = tempfile.mkdtemp()
 PYRADIOMICS_TMP_DIR = tempfile.mkdtemp()
-
-=======
->>>>>>> 002178a1
 IS_DEMO = False
 
 # Logging
