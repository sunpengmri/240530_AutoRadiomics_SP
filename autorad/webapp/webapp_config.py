import os
from pathlib import Path

WEBAPP_DIR = Path(os.path.dirname(__file__))
TEMPLATE_DIR = WEBAPP_DIR / "templates"
<<<<<<< HEAD
TEMPLATE_DICT = {
    "Binary classification": {
        "1. Dataset preparation": TEMPLATE_DIR
        / "binary_classification"
        / "dataset_preparation.py",
        "2. Preprocessing": TEMPLATE_DIR
        / "binary_classification"
        / "preprocessing.py",
        "3. Feature extraction": TEMPLATE_DIR
        / "binary_classification"
        / "feature_extraction.py",
        "4. Training": TEMPLATE_DIR / "binary_classification" / "training.py",
        "5. Evaluation": TEMPLATE_DIR
        / "binary_classification"
        / "evaluation.py",
        "6. Inference": TEMPLATE_DIR
        / "binary_classification"
        / "inference.py",
    },
    "Radiomics maps": {
        "Create maps": TEMPLATE_DIR / "radiomics_maps" / "create_maps.py",
    },
    "Segmentation (experimental)": {
        "Generate code for nnUNet": TEMPLATE_DIR
        / "segmentation"
        / "generate_code_for_nnunet.py",
    },
}

=======
>>>>>>> 6c20c50a
IS_DEMO = False
if "INPUT_DIR" not in os.environ:
    IS_DEMO = True<|MERGE_RESOLUTION|>--- conflicted
+++ resolved
@@ -3,38 +3,6 @@
 
 WEBAPP_DIR = Path(os.path.dirname(__file__))
 TEMPLATE_DIR = WEBAPP_DIR / "templates"
-<<<<<<< HEAD
-TEMPLATE_DICT = {
-    "Binary classification": {
-        "1. Dataset preparation": TEMPLATE_DIR
-        / "binary_classification"
-        / "dataset_preparation.py",
-        "2. Preprocessing": TEMPLATE_DIR
-        / "binary_classification"
-        / "preprocessing.py",
-        "3. Feature extraction": TEMPLATE_DIR
-        / "binary_classification"
-        / "feature_extraction.py",
-        "4. Training": TEMPLATE_DIR / "binary_classification" / "training.py",
-        "5. Evaluation": TEMPLATE_DIR
-        / "binary_classification"
-        / "evaluation.py",
-        "6. Inference": TEMPLATE_DIR
-        / "binary_classification"
-        / "inference.py",
-    },
-    "Radiomics maps": {
-        "Create maps": TEMPLATE_DIR / "radiomics_maps" / "create_maps.py",
-    },
-    "Segmentation (experimental)": {
-        "Generate code for nnUNet": TEMPLATE_DIR
-        / "segmentation"
-        / "generate_code_for_nnunet.py",
-    },
-}
-
-=======
->>>>>>> 6c20c50a
 IS_DEMO = False
 if "INPUT_DIR" not in os.environ:
     IS_DEMO = True