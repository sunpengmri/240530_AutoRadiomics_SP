from __future__ import annotations

import abc
import logging
import warnings

import numpy as np
from boruta import BorutaPy
<<<<<<< HEAD

# from BorutaShap import BorutaShap
=======
>>>>>>> 6c20c50a
from sklearn.ensemble import RandomForestClassifier
from sklearn.exceptions import ConvergenceWarning
from sklearn.feature_selection import SelectKBest, f_classif
from sklearn.linear_model import Lasso
from sklearn.model_selection import GridSearchCV

from autorad.config import config

warnings.filterwarnings(action="ignore", category=ConvergenceWarning)
log = logging.getLogger(__name__)


class CoreSelector(abc.ABC):
    """Template for feature selection methods"""

    def __init__(self):
        self._selected_features: list[str] | None = None

    @abc.abstractmethod
    def fit(self, X: pd.DataFrame, y: pd.Series) -> list[int]:
        """fit method should update self.selected_columns.
        If no features are selected, it should raise
        NoFeaturesSelectedError.
        """
        pass

    def fit_transform(self, X: pd.DataFrame, y: pd.Series) -> pd.DataFrame:
        self.fit(X, y)
        return self.transform(X, y)

    def transform(
        self, X: pd.DataFrame, y: pd.Series | None = None
    ) -> pd.DataFrame:
        return X[self.selected_features]

    @property
    def selected_features(self):
        if self._selected_features is None:
            raise ValueError(
                "No features selected!" "Call fit() first before transforming."
            )
        return self._selected_features


class AnovaSelector(CoreSelector):
    def __init__(self, n_features: int = 10):
        self.n_features = n_features
        self.model = SelectKBest(f_classif, k=self.n_features)
        super().__init__()

    def fit(self, X, y):
        self.model.fit(X, y)
        support = self.model.get_support(indices=True)
        if support is None:
            raise ValueError("ANOVA failed to select features.")
        selected_columns = support.tolist()
        self._selected_features = X.columns[selected_columns].tolist()


class LassoSelector(CoreSelector):
    def __init__(self, alpha=0.002):
        self.model = Lasso(random_state=config.SEED, alpha=alpha)
        super().__init__()

    def optimize_params(self, X, y, verbose=0):
        search = GridSearchCV(
            self.model,
            {"alpha": np.logspace(-5, 1, num=100)},
            cv=5,
            scoring="neg_mean_squared_error",
            verbose=verbose,
        )
        search.fit(X, y)
        best_params = search.best_params_
        log.info(f"Best params for Lasso: {best_params}")
        self.model = self.model.set_params(**best_params)

    def fit(self, X, y):
        self.model.fit(X, y)
        coefficients = self.model.coef_
        importance = np.abs(coefficients)
        selected_columns = np.where(importance > 0)[0].tolist()
        if not selected_columns:
            raise ValueError("Lasso failed to select features.")
        self._selected_features = X.columns[selected_columns].tolist()

    def params_to_optimize(self):
        return {"alpha": np.logspace(-5, 1, num=100)}


class BorutaSelector(CoreSelector):
    def fit(self, X, y, verbose=0):
        model = BorutaPy(
            RandomForestClassifier(
                max_depth=5, n_jobs=-1, random_state=config.SEED
            ),
            n_estimators="auto",
            verbose=verbose,
            random_state=config.SEED,
        )
        with warnings.catch_warnings():
            warnings.simplefilter("ignore")
<<<<<<< HEAD
            model.fit(X, y)
        self.selected_columns = np.where(model.support_)[0].tolist()
        if not self.selected_columns:
            raise NoFeaturesSelectedError("Boruta failed to select features.")

    # class BorutaSHAPSelector(CoreSelector):
    #     def fit(self, X, y, verbose=0):
    #         model = BorutaShap(importance_measure="shap", classification=True)
    #         # BorutaShap requires X to be pd.DataFrame
    #         colnames = np.arange(X.shape[1]).astype(str)
    #         X_df = pd.DataFrame(X, columns=colnames)
    #         model.fit(
    #             X=X_df, y=y, n_trials=100, sample=False, verbose=bool(verbose)
    #         )
    #         selected_columns_str = model.Subset().columns
    #         self.selected_columns = [int(c) for c in selected_columns_str]
=======
            model.fit(X.to_numpy(), y.to_numpy())
        selected_columns = np.where(model.support_)[0].tolist()
        if not selected_columns:
            raise ValueError("Boruta failed to select features.")
        self._selected_features = X.columns[selected_columns].tolist()
>>>>>>> 6c20c50a


class FeatureSelectorFactory:
    def __init__(self):
        self.selectors = {
            "anova": AnovaSelector,
            "lasso": LassoSelector,
            "boruta": BorutaSelector,
<<<<<<< HEAD
            # "boruta-shap": BorutaSHAPSelector,
=======
>>>>>>> 6c20c50a
        }

    def register_selector(self, name, selector):
        self.selectors[name] = selector

    def get_selector(self, name, *args, **kwargs):
        selector = self.selectors[name]
        if not selector:
            raise ValueError(f"Unknown feature selection ({name}).")
        return selector(*args, **kwargs)


def create_feature_selector(
    method: str = "anova",
    *args,
    **kwargs,
):
    selector = FeatureSelectorFactory().get_selector(method, *args, **kwargs)
    return selector


class FailoverSelectorWrapper(CoreSelector):
    """
    Wrapper for FeatureSelectors which doesn't raise 'NoFeaturesSelectedError'
    but instead returns all features.
    """

    def __init__(self, selector):
        self.selector = selector
        super().__init__()

    def fit(self, X, y):
        try:
            self.selector.fit(X, y)
            self._selected_features = self.selector._selected_features
        except ValueError:
            self._selected_features = X.columns.tolist()<|MERGE_RESOLUTION|>--- conflicted
+++ resolved
@@ -5,12 +5,8 @@
 import warnings
 
 import numpy as np
+import pandas as pd
 from boruta import BorutaPy
-<<<<<<< HEAD
-
-# from BorutaShap import BorutaShap
-=======
->>>>>>> 6c20c50a
 from sklearn.ensemble import RandomForestClassifier
 from sklearn.exceptions import ConvergenceWarning
 from sklearn.feature_selection import SelectKBest, f_classif
@@ -113,30 +109,11 @@
         )
         with warnings.catch_warnings():
             warnings.simplefilter("ignore")
-<<<<<<< HEAD
-            model.fit(X, y)
-        self.selected_columns = np.where(model.support_)[0].tolist()
-        if not self.selected_columns:
-            raise NoFeaturesSelectedError("Boruta failed to select features.")
-
-    # class BorutaSHAPSelector(CoreSelector):
-    #     def fit(self, X, y, verbose=0):
-    #         model = BorutaShap(importance_measure="shap", classification=True)
-    #         # BorutaShap requires X to be pd.DataFrame
-    #         colnames = np.arange(X.shape[1]).astype(str)
-    #         X_df = pd.DataFrame(X, columns=colnames)
-    #         model.fit(
-    #             X=X_df, y=y, n_trials=100, sample=False, verbose=bool(verbose)
-    #         )
-    #         selected_columns_str = model.Subset().columns
-    #         self.selected_columns = [int(c) for c in selected_columns_str]
-=======
             model.fit(X.to_numpy(), y.to_numpy())
         selected_columns = np.where(model.support_)[0].tolist()
         if not selected_columns:
             raise ValueError("Boruta failed to select features.")
         self._selected_features = X.columns[selected_columns].tolist()
->>>>>>> 6c20c50a
 
 
 class FeatureSelectorFactory:
@@ -145,10 +122,6 @@
             "anova": AnovaSelector,
             "lasso": LassoSelector,
             "boruta": BorutaSelector,
-<<<<<<< HEAD
-            # "boruta-shap": BorutaSHAPSelector,
-=======
->>>>>>> 6c20c50a
         }
 
     def register_selector(self, name, selector):
