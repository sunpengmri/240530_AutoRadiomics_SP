import setuptools
from setuptools import setup


with open("requirements.txt") as file:
    required_packages = [ln.strip() for ln in file.readlines()]

test_packages = [
    "coverage==6.2",
    "great-expectations==0.14.2",
    "pytest==6.2.5",
    "pytest-watch",
    "hypothesis==6.36.0",
]

dev_packages = [
    "black==21.12b0",
    "flake8==4.0.1",
    "isort==5.10.1",
    "pre-commit==2.17.0",
]

<<<<<<< HEAD
webapp_packages = ["streamlit==1.10.0", "docker==5.0.3", "jupytext==1.13.8"]
=======
webapp_packages = ["streamlit==1.10.0", "docker==5.0.3", "jupytext==1.14.0"]
>>>>>>> 426a7316

docs_packages = [
    "mkdocs==1.3.0",
    "mkdocs-material==8.3.3",
    "mkdocstrings==0.18.1",
    "mkdocstrings-python-legacy",
]

setup(
    name="autorad",
    packages=setuptools.find_packages(),
    package_data={
        "autorad": [
            "config/pyradiomics_feature_names.json",
            "webapp/paths_example.csv",
            "webapp/templates/segmentation/pretrained_models.json",
            "config/pyradiomics_params/*",
        ]
    },
    include_package_data=True,
    install_requires=required_packages,
    extras_require={
        "app": webapp_packages,
        "dev": test_packages + dev_packages + webapp_packages + docs_packages,
        "docs": docs_packages,
    },
    entry_points={
        "console_scripts": [
            "dicom_to_nifti = autorad.utils.preprocessing:dicom_app",
            "nrrd_to_nifti = autorad.utils.preprocessing:nrrd_app",
            "utils = autorad.utils.utils:app",
        ],
    },
)<|MERGE_RESOLUTION|>--- conflicted
+++ resolved
@@ -20,11 +20,7 @@
     "pre-commit==2.17.0",
 ]
 
-<<<<<<< HEAD
-webapp_packages = ["streamlit==1.10.0", "docker==5.0.3", "jupytext==1.13.8"]
-=======
 webapp_packages = ["streamlit==1.10.0", "docker==5.0.3", "jupytext==1.14.0"]
->>>>>>> 426a7316
 
 docs_packages = [
     "mkdocs==1.3.0",
